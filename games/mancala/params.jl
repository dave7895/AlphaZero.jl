--- conflicted
+++ resolved
@@ -2,11 +2,7 @@
 
 netparams = ResNetHP(
   num_filters=64,
-<<<<<<< HEAD
   num_blocks=5,
-=======
-  num_blocks=7,
->>>>>>> ef4ee1d6
   conv_kernel_size=(3,1),
   num_policy_head_filters=4,
   num_value_head_filters=32,
